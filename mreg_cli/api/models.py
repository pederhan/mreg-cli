--- conflicted
+++ resolved
@@ -21,12 +21,7 @@
 from mreg_cli.api.fields import IPAddressField, MACAddressField, NameList
 from mreg_cli.config import MregCliConfig
 from mreg_cli.exceptions import (
-<<<<<<< HEAD
-    DeleteFailure,
-=======
-    CliWarning,
     DeleteError,
->>>>>>> 71233117
     EntityAlreadyExists,
     EntityNotFound,
     EntityOwnershipMismatch,
@@ -725,7 +720,7 @@
         """Delete the role."""
         if self.hosts:
             hosts = ", ".join(self.hosts)
-            raise DeleteFailure(f"Role {self.name!r} used on hosts: {hosts}")
+            raise DeleteError(f"Role {self.name!r} used on hosts: {hosts}")
         return super().delete()
 
 
@@ -781,7 +776,7 @@
         roles = Role.get_roles_with_atom(self.name)
         if self.roles:
             roles = ", ".join(self.roles)
-            raise DeleteFailure(f"Atom {self.name!r} used in roles: {roles}")
+            raise DeleteError(f"Atom {self.name!r} used in roles: {roles}")
         return super().delete()
 
 
@@ -1708,7 +1703,7 @@
     def delete(self) -> bool:
         """Delete the host.
 
-        :raises DeleteFailure: If the operation to delete the host fails.
+        :raises DeleteError: If the operation to delete the host fails.
 
         :returns: True if the host was deleted successfully, False otherwise.
         """
