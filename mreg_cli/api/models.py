--- conflicted
+++ resolved
@@ -20,9 +20,6 @@
 from mreg_cli.api.endpoints import Endpoint
 from mreg_cli.api.fields import IPAddressField, MACAddressField, NameList
 from mreg_cli.config import MregCliConfig
-<<<<<<< HEAD
-from mreg_cli.log import cli_error, cli_warning
-=======
 from mreg_cli.exceptions import (
     CliWarning,
     DeleteFailure,
@@ -39,7 +36,6 @@
     UnexpectedAPIData,
     ValidationFailure,
 )
->>>>>>> 98ea1409
 from mreg_cli.outputmanager import OutputManager
 from mreg_cli.types import IP_AddressT, IP_NetworkT, IP_Version
 from mreg_cli.utilities.api import (
@@ -310,11 +306,7 @@
 
         :param name: The resource name to search for.
         :returns: The resource.
-<<<<<<< HEAD
         :raises CliWarning: If the resource is not found.
-=======
-        :raises EntityNotFound: If the role is not found.
->>>>>>> 98ea1409
         """
         return cls.get_by_field_or_raise(cls.__name_field__, name)
 
@@ -489,13 +481,12 @@
 
         :param name: The name to search for.
         :returns: The Atom or Role if found.
-        :raises EntityNotFound: If the Atom or Role is not found.
-        """
-<<<<<<< HEAD
+        :raises CliWarning: If the Atom or Role is not found.
+        """
         role_or_atom = cls.get_role_or_atom(name)
         if role_or_atom:
             return role_or_atom
-        cli_warning(f"Could not find an atom or a role with name {name}")
+        raise EntityNotFound(f"Could not find an atom or a role with name {name}")
 
     @classmethod
     def get_role_or_atom_and_raise(cls, name: str) -> None:
@@ -507,24 +498,11 @@
         """
         role_or_atom = cls.get_role_or_atom(name)
         if role_or_atom:
-            cli_warning(f"An atom or a role with name {name} already exists.")
+            raise EntityAlreadyExists(f"An atom or a role with name {name} already exists.")
 
     def set_description(self, description: str) -> Self:
         """Set a new description."""
         return self.patch({"description": description})
-=======
-        role_or_atom: Role | Atom
-        for func in [Atom.get_by_name, Role.get_by_name]:
-            try:
-                role_or_atom = func(name)
-            except CliWarning:
-                pass  # try next function
-            else:
-                break  # found a match
-        else:
-            raise EntityNotFound(f"Could not find an atom or a role with name {name}")
-        return role_or_atom
->>>>>>> 98ea1409
 
     def output_timestamps(self, padding: int = 14) -> None:
         """Output the created and updated timestamps to the console."""
